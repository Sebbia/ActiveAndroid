--- conflicted
+++ resolved
@@ -16,26 +16,26 @@
  * limitations under the License.
  */
 
+import java.lang.reflect.Field;
+import java.util.ArrayList;
+import java.util.Arrays;
+import java.util.List;
+
 import android.content.ContentValues;
 import android.database.Cursor;
 import android.database.sqlite.SQLiteDatabase;
-import android.text.TextUtils;
-
-import com.activeandroid.annotation.Column;
+
 import com.activeandroid.content.ContentProvider;
 import com.activeandroid.internal.ModelFiller;
 import com.activeandroid.internal.ModelHelper;
+import com.activeandroid.model.ManyToManyRelation;
+import com.activeandroid.model.OneToManyRelation;
 import com.activeandroid.query.Delete;
 import com.activeandroid.query.Select;
 import com.activeandroid.serializer.TypeSerializer;
 import com.activeandroid.util.Log;
 import com.activeandroid.util.ReflectionUtils;
 
-import java.lang.reflect.Field;
-import java.util.ArrayList;
-import java.util.Arrays;
-import java.util.List;
-
 @SuppressWarnings("unchecked")
 public abstract class Model {
 
@@ -77,22 +77,10 @@
 
 	public final Long save() {
 		final SQLiteDatabase db = Cache.openDatabase();
-<<<<<<< HEAD
 		
 		ContentValues values = new ContentValues();
-		fillContentValues(values);
-		
-=======
-		final ContentValues values = new ContentValues();
-		
-		ModelFiller filler = Cache.getFiller(mTableInfo.getType()); 
-		if (filler != null) {
-			filler.fillContentValues(this, values);
-		} else {
-			fillContentValuesReflective(values);			
-		}
-
->>>>>>> a0b23603
+		fillContentValues(this, values);
+
 		if (mId == null) {
 			mId = db.insert(mTableInfo.getTableName(), null, values);
 		}
@@ -115,15 +103,14 @@
 	public static <T extends Model> T load(Class<T> type, long id) {
 		TableInfo tableInfo = Cache.getTableInfo(type);
 		return (T) new Select().from(type).where(tableInfo.getIdName()+"=?", id).executeSingle();
-<<<<<<< HEAD
 	}
 	
 	public static void saveMultiple(List<? extends Model> entities) {
 		final SQLiteDatabase db = Cache.openDatabase();
 		final ContentValues values = new ContentValues();
-		
 		for (Model entity : entities) {
-			entity.fillContentValues(values);
+			values.clear();
+			fillContentValues(entity, values);
 
 			if (entity.mId == null) {
 				entity.mId = db.insertWithOnConflict(entity.mTableInfo.getTableName(), null, values, SQLiteDatabase.CONFLICT_REPLACE);
@@ -132,13 +119,6 @@
 			}
 		}
 	}
-	// Model population
-
-	public final void loadFromCursor(Cursor cursor) {
-        /**
-=======
-	}
-
 	// Model population
 
 	public final void loadFromCursor(Cursor cursor) {
@@ -148,6 +128,19 @@
 		} else {
 			loadFromCursorReflective(cursor);
 		}
+	}
+	
+	private static void fillContentValues(Model entity, ContentValues values) {
+		if (entity instanceof ManyToManyRelation<?, ?> || entity instanceof OneToManyRelation<?>) {
+			entity.fillContentValuesReflective(values);
+			return;
+		}
+		
+		ModelFiller filler = Cache.getFiller(entity.mTableInfo.getType());
+		if (filler != null)
+			filler.fillContentValues(entity, values);
+		else
+			entity.fillContentValuesReflective(values);
 	}
 	
 	private void fillContentValuesReflective(final ContentValues values) {
@@ -230,7 +223,6 @@
 
 	
 	private void loadFromCursorWithFiller(Cursor cursor, ModelFiller filler) {
-		Log.i("Using filler");
 		int columnIndex = cursor.getColumnIndex(idName);
 		if (cursor.isNull(columnIndex) == false)
 			mId = cursor.getLong(columnIndex);
@@ -241,7 +233,6 @@
 	
 	private void loadFromCursorReflective(Cursor cursor) {
 		/**
->>>>>>> a0b23603
          * Obtain the columns ordered to fix issue #106 (https://github.com/pardom/ActiveAndroid/issues/106)
          * when the cursor have multiple columns with same name obtained from join tables.
          */
@@ -317,13 +308,10 @@
 		return new Select().from(type).where(Cache.getTableName(type) + "." + foreignKey + "=?", getId()).execute();
 	}
 	
-<<<<<<< HEAD
-=======
 	protected String getIdName() {
 		return idName;
 	}
 
->>>>>>> a0b23603
 	//////////////////////////////////////////////////////////////////////////////////////
 	// OVERRIDEN METHODS
 	//////////////////////////////////////////////////////////////////////////////////////
@@ -352,97 +340,4 @@
 		hash += HASH_PRIME * mTableInfo.getTableName().hashCode();
 		return hash; //To change body of generated methods, choose Tools | Templates.
 	}
-<<<<<<< HEAD
-	
-	//////////////////////////////////////////////////////////////////////////////////////
-	// PRIVATE METHODS
-	//////////////////////////////////////////////////////////////////////////////////////
-
-	private void fillContentValues(ContentValues values) {
-		values.clear();
-		for (Field field : mTableInfo.getFields()) {
-			final String fieldName = mTableInfo.getColumnName(field);
-			Class<?> fieldType = field.getType();
-
-			field.setAccessible(true);
-
-			try {
-				Object value = field.get(this);
-				Column column = field.getAnnotation(Column.class);
-
-				if (value != null) {
-					final TypeSerializer typeSerializer = Cache.getParserForType(fieldType);
-					if (typeSerializer != null) {
-						// serialize data
-						value = typeSerializer.serialize(value);
-						// set new object type
-						if (value != null) {
-							fieldType = value.getClass();
-							// check that the serializer returned what it promised
-							if (!fieldType.equals(typeSerializer.getSerializedType())) {
-								Log.w(String.format("TypeSerializer returned wrong type: expected a %s but got a %s",
-										typeSerializer.getSerializedType(), fieldType));
-							}
-						}
-					}
-				}
-
-				
-				// TODO: Find a smarter way to do this? This if block is necessary because we
-				// can't know the type until runtime.
-				if (value == null) {
-					if (column != null && !TextUtils.isEmpty(column.defaultValue())) {
-						//Not putting anything in ContentValues since we have default value
-						continue;
-					}
-					values.putNull(fieldName);
-				}
-				else if (fieldType.equals(Byte.class) || fieldType.equals(byte.class)) {
-					values.put(fieldName, (Byte) value);
-				}
-				else if (fieldType.equals(Short.class) || fieldType.equals(short.class)) {
-					values.put(fieldName, (Short) value);
-				}
-				else if (fieldType.equals(Integer.class) || fieldType.equals(int.class)) {
-					values.put(fieldName, (Integer) value);
-				}
-				else if (fieldType.equals(Long.class) || fieldType.equals(long.class)) {
-					values.put(fieldName, (Long) value);
-				}
-				else if (fieldType.equals(Float.class) || fieldType.equals(float.class)) {
-					values.put(fieldName, (Float) value);
-				}
-				else if (fieldType.equals(Double.class) || fieldType.equals(double.class)) {
-					values.put(fieldName, (Double) value);
-				}
-				else if (fieldType.equals(Boolean.class) || fieldType.equals(boolean.class)) {
-					values.put(fieldName, (Boolean) value);
-				}
-				else if (fieldType.equals(Character.class) || fieldType.equals(char.class)) {
-					values.put(fieldName, value.toString());
-				}
-				else if (fieldType.equals(String.class)) {
-					values.put(fieldName, value.toString());
-				}
-				else if (fieldType.equals(Byte[].class) || fieldType.equals(byte[].class)) {
-					values.put(fieldName, (byte[]) value);
-				}
-				else if (ReflectionUtils.isModel(fieldType)) {
-					values.put(fieldName, ((Model) value).getId());
-				}
-				else if (ReflectionUtils.isSubclassOf(fieldType, Enum.class)) {
-					values.put(fieldName, ((Enum<?>) value).name());
-				}
-			}
-			catch (IllegalArgumentException e) {
-				Log.e(e.getClass().getName(), e);
-			}
-			catch (IllegalAccessException e) {
-				Log.e(e.getClass().getName(), e);
-			}
-		}
-	}
-=======
-
->>>>>>> a0b23603
 }