/*
 * Copyright (C) 2013 Vojtech Sigler.
 *
 * Licensed under the Apache License, Version 2.0 (the "License");
 * you may not use this file except in compliance with the License.
 * You may obtain a copy of the License at
 *
 *      http://www.apache.org/licenses/LICENSE-2.0
 *
 * Unless required by applicable law or agreed to in writing, software
 * distributed under the License is distributed on an "AS IS" BASIS,
 * WITHOUT WARRANTIES OR CONDITIONS OF ANY KIND, either express or implied.
 * See the License for the specific language governing permissions and
 * limitations under the License.
 */

package com.activeandroid.test;

import java.lang.reflect.Field;
import java.util.ArrayList;
import java.util.Date;
import java.util.HashSet;
import java.util.List;
import java.util.Set;

import com.activeandroid.Cache;
import com.activeandroid.Model;
import com.activeandroid.TableInfo;
import com.activeandroid.annotation.Column;
import com.activeandroid.annotation.Table;
import com.activeandroid.query.Select;

/**
 * Simple test now covering equals and hashcode methods.
 */
public class ModelTest extends ActiveAndroidTestCase {
	
	@Override
	protected void tearDown() throws Exception {
		super.tearDown();
		getContext().deleteDatabase("Application.db");
	}

	/**
	 * Equals should be type-safe.
	 */
	public void testEqualsNonModel() {
		MockModel model = new MockModel();

		assertFalse(model.equals("Dummy"));
		assertFalse(model.equals(null));
	}

	@Override
	protected void tearDown() throws Exception {
		super.tearDown();
		getContext().deleteDatabase("Application.db");
	}

	/**
	 * Equals should not be true for different model classes.
	 */
	public void testEqualsDifferentModel() {
		Model model1 = new MockModel();
		Model model2 = new AnotherMockModel();

		assertFalse(model1.equals(model2));
	}

	/**
	 * A new object does not have PK assigned yet, therefore by default it is
	 * equal only to itself.
	 */
	public void testEqualsOnNew() {
		MockModel model1 = new MockModel();
		MockModel model2 = new MockModel();

		assertFalse(model1.equals(model2));
		assertFalse(model2.equals(model1));
		assertTrue(model1.equals(model1)); // equal only to itself
	}

	/**
	 * Two different rows in a table should not be equal (different ids).
	 */
	public void testEqualsDifferentRows() {
		MockModel model1 = new MockModel();
		MockModel model2 = new MockModel();
		MockModel model3;

		model1.save();
		model2.save();
		model3 = Model.load(MockModel.class, model1.getId());

		// Not equal to each other.
		assertFalse(model1.equals(model2));
		assertFalse(model2.equals(model1));

		// Equal to each other when loaded.
		assertTrue(model1.equals(model3));
		assertTrue(model1.equals(model3));

		// Loaded model is not equal to a different model.
		assertFalse(model3.equals(model2));
		assertFalse(model2.equals(model3));
	}

	/**
	 * Tests hashcode for new instances.
	 */
	public void testHashCode() {
		Set<Model> set = new HashSet<Model>();
		Model m1 = new MockModel();
		Model m2 = new MockModel();
		Model m3 = new AnotherMockModel();

		assertFalse(m1.hashCode() == m2.hashCode()); // hashes for unsaved
														// models must not match
		set.add(m1);
		set.add(m2);
		assertEquals(2, set.size()); // try in a set

		assertFalse(m1.hashCode() == m3.hashCode());
		set.add(m3);
		assertEquals(3, set.size());
	}

	/**
	 * Two rows in a table should have different hashcodes.
	 */
	public void testHashCodeDifferentRows() {
		Set<Model> set = new HashSet<Model>();
		Model m1 = new MockModel();
		Model m2 = new MockModel();
		Model m3;

		m1.save();
		m2.save();
		m3 = Model.load(MockModel.class, m1.getId());

		assertEquals(m1.hashCode(), m3.hashCode());
		assertFalse(m1.hashCode() == m2.hashCode());
		set.add(m1);
		set.add(m2);
		set.add(m3);
		assertEquals(2, set.size());
	}

	/**
	 * Column names should default to the field name.
	 */
	public void testColumnNamesDefaulToFieldNames() {
		TableInfo tableInfo = Cache.getTableInfo(MockModel.class);

		for (Field field : tableInfo.getFields()) {
			// Id column is a special case, we'll ignore that one.
			if (field.getName().equals("mId"))
				continue;

			assertEquals(field.getName(), tableInfo.getColumnName(field));
		}
	}

	/**
	 * Boolean should handle integer (0/1) and boolean (false/true) values.
	 */
	public void testBooleanColumnType() {
		MockModel mockModel = new MockModel();
		mockModel.booleanField = false;
		Long id = mockModel.save();

<<<<<<< HEAD
        boolean databaseBooleanValue = MockModel.load( MockModel.class, id ).booleanField;
        assertEquals( false, databaseBooleanValue );
        
        // Test passing both a integer and a boolean into the where conditional.
        assertEquals(
                mockModel,
                new Select().from(MockModel.class).where("booleanField = ?", 0).executeSingle() );
=======
		boolean databaseBooleanValue = MockModel.load(MockModel.class, id).booleanField;

		assertEquals(false, databaseBooleanValue);

		// Test passing both a integer and a boolean into the where conditional.
		assertEquals(mockModel, new Select().from(MockModel.class).where("booleanField = ?", 0).executeSingle());
>>>>>>> a0b23603

		assertEquals(mockModel, new Select().from(MockModel.class).where("booleanField = ?", false).executeSingle());

		assertNull(new Select().from(MockModel.class).where("booleanField = ?", 1).executeSingle());

		assertNull(new Select().from(MockModel.class).where("booleanField = ?", true).executeSingle());
	}

	/**
<<<<<<< HEAD
     * Test to check the join of two (or more) tables with some fields in common when not use a projection on select.
     * Test the issue #106 (https://github.com/pardom/ActiveAndroid/issues/106)
     */
    public void testJoinWithSameNames(){
        //create a parent entity and store
        ParentJoinMockModel parent = new ParentJoinMockModel();
        parent.booleanField = true;
        parent.dateField = new Date();
        parent.doubleField = 2.0;
        parent.intField = 1;
        parent.save();

        //the values to assign to child
        Date dateValue = new Date();
        double doubleValue = 30.0;
        int intValue = 3;

        //create two child entities, relate with parent and save
        ChildMockModel child1 = new ChildMockModel();
        child1.booleanField = false;
        child1.dateField = dateValue;
        child1.doubleField = doubleValue;
        child1.intField = intValue;
        child1.parent = parent;
        child1.save();

        ChildMockModel child2 = new ChildMockModel();
        child2.booleanField = false;
        child2.dateField = dateValue;
        child2.doubleField = doubleValue;
        child2.intField = intValue;
        child2.parent = parent;
        child2.save();

        //Store the ids assigned to child entities when persists
        List<Long> ids = new ArrayList<Long>();
        ids.add(child1.getId());
        ids.add(child2.getId());

        //make the query with a join
        List<ChildMockModel> result = new Select().from(ChildMockModel.class).
                join(ParentJoinMockModel.class).on("ParentJoinMockModel.Id = ChildMockModel.parent").execute();

        //check result
        assertNotNull(result);
        assertEquals(2, result.size());
        for(ChildMockModel currentModel : result){
            assertFalse(currentModel.booleanField);
            assertEquals(currentModel.intField, intValue);
            assertEquals(currentModel.doubleField, doubleValue);
            assertTrue(ids.contains(currentModel.getId()));
        }

    }
=======
	 * Test to check the join of two (or more) tables with some fields in common
	 * when not use a projection on select. Test the issue #106
	 * (https://github.com/pardom/ActiveAndroid/issues/106)
	 */
	public void testJoinWithSameNames() {
		// create a parent entity and store
		ParentJoinMockModel parent = new ParentJoinMockModel();
		parent.booleanField = true;
		parent.dateField = new Date();
		parent.doubleField = 2.0;
		parent.intField = 1;
		parent.save();

		// the values to assign to child
		Date dateValue = new Date();
		double doubleValue = 30.0;
		int intValue = 3;

		// create two child entities, relate with parent and save
		ChildMockModel child1 = new ChildMockModel();
		child1.booleanField = false;
		child1.dateField = dateValue;
		child1.doubleField = doubleValue;
		child1.intField = intValue;
		child1.parent = parent;
		child1.save();

		ChildMockModel child2 = new ChildMockModel();
		child2.booleanField = false;
		child2.dateField = dateValue;
		child2.doubleField = doubleValue;
		child2.intField = intValue;
		child2.parent = parent;
		child2.save();

		// Store the ids assigned to child entities when persists
		List<Long> ids = new ArrayList<Long>();
		ids.add(child1.getId());
		ids.add(child2.getId());

		// make the query with a join
		List<ChildMockModel> result = new Select().from(ChildMockModel.class).join(ParentJoinMockModel.class).on("ParentJoinMockModel.Id = ChildMockModel.parent").execute();

		// check result
		assertNotNull(result);
		assertEquals(2, result.size());
		for (ChildMockModel currentModel : result) {
			assertFalse(currentModel.booleanField);
			assertEquals(currentModel.intField, intValue);
			assertEquals(currentModel.doubleField, doubleValue);
			assertTrue(ids.contains(currentModel.getId()));
		}

	}
>>>>>>> a0b23603

	/**
	 * Mock model as we need 2 different model classes.
	 */
	@Table(name = "AnotherMockTable")
	public static class AnotherMockModel extends Model {
	}

	/**
	 * Mock model to test joins with same names. It's a copy from MockModel.
	 */
	@Table(name = "ParentJoinMockModel")
	public static class ParentJoinMockModel extends Model {
		@Column
		public Date dateField;

		@Column
		public double doubleField;

		@Column
		public int intField;

		@Column
		public boolean booleanField;
	}

	/**
	 * Mock model to test joins with same names. Extends from
	 * ParentJoinMockModel to have the same columns. Have a relationship with
	 * ParentJoinMockModel to make te join query.
	 */
	@Table(name = "ChildMockModel")
	public static class ChildMockModel extends ParentJoinMockModel {
		@Column
		ParentJoinMockModel parent;
	}
}<|MERGE_RESOLUTION|>--- conflicted
+++ resolved
@@ -51,12 +51,6 @@
 		assertFalse(model.equals(null));
 	}
 
-	@Override
-	protected void tearDown() throws Exception {
-		super.tearDown();
-		getContext().deleteDatabase("Application.db");
-	}
-
 	/**
 	 * Equals should not be true for different model classes.
 	 */
@@ -169,22 +163,11 @@
 		mockModel.booleanField = false;
 		Long id = mockModel.save();
 
-<<<<<<< HEAD
         boolean databaseBooleanValue = MockModel.load( MockModel.class, id ).booleanField;
         assertEquals( false, databaseBooleanValue );
         
         // Test passing both a integer and a boolean into the where conditional.
-        assertEquals(
-                mockModel,
-                new Select().from(MockModel.class).where("booleanField = ?", 0).executeSingle() );
-=======
-		boolean databaseBooleanValue = MockModel.load(MockModel.class, id).booleanField;
-
-		assertEquals(false, databaseBooleanValue);
-
-		// Test passing both a integer and a boolean into the where conditional.
-		assertEquals(mockModel, new Select().from(MockModel.class).where("booleanField = ?", 0).executeSingle());
->>>>>>> a0b23603
+        assertEquals(mockModel, new Select().from(MockModel.class).where("booleanField = ?", 0).executeSingle() );
 
 		assertEquals(mockModel, new Select().from(MockModel.class).where("booleanField = ?", false).executeSingle());
 
@@ -193,64 +176,8 @@
 		assertNull(new Select().from(MockModel.class).where("booleanField = ?", true).executeSingle());
 	}
 
-	/**
-<<<<<<< HEAD
-     * Test to check the join of two (or more) tables with some fields in common when not use a projection on select.
-     * Test the issue #106 (https://github.com/pardom/ActiveAndroid/issues/106)
-     */
-    public void testJoinWithSameNames(){
-        //create a parent entity and store
-        ParentJoinMockModel parent = new ParentJoinMockModel();
-        parent.booleanField = true;
-        parent.dateField = new Date();
-        parent.doubleField = 2.0;
-        parent.intField = 1;
-        parent.save();
-
-        //the values to assign to child
-        Date dateValue = new Date();
-        double doubleValue = 30.0;
-        int intValue = 3;
-
-        //create two child entities, relate with parent and save
-        ChildMockModel child1 = new ChildMockModel();
-        child1.booleanField = false;
-        child1.dateField = dateValue;
-        child1.doubleField = doubleValue;
-        child1.intField = intValue;
-        child1.parent = parent;
-        child1.save();
-
-        ChildMockModel child2 = new ChildMockModel();
-        child2.booleanField = false;
-        child2.dateField = dateValue;
-        child2.doubleField = doubleValue;
-        child2.intField = intValue;
-        child2.parent = parent;
-        child2.save();
-
-        //Store the ids assigned to child entities when persists
-        List<Long> ids = new ArrayList<Long>();
-        ids.add(child1.getId());
-        ids.add(child2.getId());
-
-        //make the query with a join
-        List<ChildMockModel> result = new Select().from(ChildMockModel.class).
-                join(ParentJoinMockModel.class).on("ParentJoinMockModel.Id = ChildMockModel.parent").execute();
-
-        //check result
-        assertNotNull(result);
-        assertEquals(2, result.size());
-        for(ChildMockModel currentModel : result){
-            assertFalse(currentModel.booleanField);
-            assertEquals(currentModel.intField, intValue);
-            assertEquals(currentModel.doubleField, doubleValue);
-            assertTrue(ids.contains(currentModel.getId()));
-        }
-
-    }
-=======
-	 * Test to check the join of two (or more) tables with some fields in common
+	/*
+    * Test to check the join of two (or more) tables with some fields in common
 	 * when not use a projection on select. Test the issue #106
 	 * (https://github.com/pardom/ActiveAndroid/issues/106)
 	 */
@@ -304,7 +231,6 @@
 		}
 
 	}
->>>>>>> a0b23603
 
 	/**
 	 * Mock model as we need 2 different model classes.
